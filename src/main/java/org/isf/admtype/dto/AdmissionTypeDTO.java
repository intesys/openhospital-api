package org.isf.admtype.dto;

<<<<<<< HEAD
import io.swagger.annotations.ApiModel;
import io.swagger.annotations.ApiModelProperty;
=======
import javax.validation.constraints.NotNull;

import io.swagger.annotations.ApiModelProperty;

/**
 * Not used anymore
 * @author antonio
 *
 */
>>>>>>> 4cfdf27c

@ApiModel(description = "Class representing an admission type")
public class AdmissionTypeDTO {
<<<<<<< HEAD

    @ApiModelProperty(notes = "Code", example = "", position = 1)
    private String code;

    @ApiModelProperty(notes = "Description", example = "", position = 2)
=======
	
	@NotNull
	@ApiModelProperty(notes = "code of the admission type", example="A", position = 1)
	private String code;
	
	@NotNull
	@ApiModelProperty(notes = "description of the admission type", example="AMBULANCE", position = 2)
>>>>>>> 4cfdf27c
    private String description;

    public String getCode() {
        return code;
    }

    public void setCode(String code) {
        this.code = code;
    }

    public String getDescription() {
        return description;
    }

    public void setDescription(String description) {
        this.description = description;
    }
}<|MERGE_RESOLUTION|>--- conflicted
+++ resolved
@@ -1,9 +1,5 @@
 package org.isf.admtype.dto;
 
-<<<<<<< HEAD
-import io.swagger.annotations.ApiModel;
-import io.swagger.annotations.ApiModelProperty;
-=======
 import javax.validation.constraints.NotNull;
 
 import io.swagger.annotations.ApiModelProperty;
@@ -13,40 +9,27 @@
  * @author antonio
  *
  */
->>>>>>> 4cfdf27c
 
-@ApiModel(description = "Class representing an admission type")
 public class AdmissionTypeDTO {
-<<<<<<< HEAD
 
-    @ApiModelProperty(notes = "Code", example = "", position = 1)
-    private String code;
-
-    @ApiModelProperty(notes = "Description", example = "", position = 2)
-=======
-	
 	@NotNull
 	@ApiModelProperty(notes = "code of the admission type", example="A", position = 1)
 	private String code;
-	
+
 	@NotNull
 	@ApiModelProperty(notes = "description of the admission type", example="AMBULANCE", position = 2)
->>>>>>> 4cfdf27c
     private String description;
-
-    public String getCode() {
-        return code;
-    }
-
-    public void setCode(String code) {
-        this.code = code;
-    }
-
-    public String getDescription() {
-        return description;
-    }
-
-    public void setDescription(String description) {
-        this.description = description;
-    }
+	
+	public String getCode() {
+		return code;
+	}
+	public void setCode(String code) {
+		this.code = code;
+	}
+	public String getDescription() {
+		return description;
+	}
+	public void setDescription(String description) {
+		this.description = description;
+	}
 }