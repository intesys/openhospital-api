--- conflicted
+++ resolved
@@ -1,11 +1,10 @@
 package org.isf.admtype.dto;
-
-import lombok.Getter;
-import lombok.Setter;
 
 import javax.validation.constraints.NotNull;
 
 import io.swagger.annotations.ApiModelProperty;
+import lombok.Getter;
+import lombok.Setter;
 
 /**
  * Not used anymore
@@ -15,7 +14,6 @@
 @Getter
 @Setter
 public class AdmissionTypeDTO {
-<<<<<<< HEAD
 	
 	@NotNull
 	@ApiModelProperty(notes = "code of the admission type", example="A", position = 1)
@@ -23,9 +21,5 @@
 	
 	@NotNull
 	@ApiModelProperty(notes = "description of the admission type", example="AMBULANCE", position = 2)
-=======
-    private String code;
-    @NotNull
->>>>>>> de285fed
     private String description;
 }