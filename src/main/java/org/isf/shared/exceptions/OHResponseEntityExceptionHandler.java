package org.isf.shared.exceptions;

import java.util.Locale;

import org.isf.utils.exception.OHDBConnectionException;
import org.isf.utils.exception.OHDataIntegrityViolationException;
import org.isf.utils.exception.OHDataLockFailureException;
import org.isf.utils.exception.OHDataValidationException;
import org.isf.utils.exception.OHDicomException;
import org.isf.utils.exception.OHInvalidSQLException;
import org.isf.utils.exception.OHOperationNotAllowedException;
import org.isf.utils.exception.OHReportException;
import org.isf.utils.exception.OHServiceException;
import org.springframework.core.Ordered;
import org.springframework.core.annotation.Order;
import org.springframework.http.HttpStatus;
import org.springframework.http.ResponseEntity;
import org.springframework.web.bind.annotation.ExceptionHandler;
import org.springframework.web.bind.annotation.RestControllerAdvice;
import org.springframework.web.servlet.mvc.method.annotation.ResponseEntityExceptionHandler;

@Order(Ordered.HIGHEST_PRECEDENCE)
@RestControllerAdvice
public class OHResponseEntityExceptionHandler extends ResponseEntityExceptionHandler {

<<<<<<< HEAD
	@ExceptionHandler(value = { OHDataValidationException.class })
	protected ResponseEntity<Object> handleOHServiceValidationException(OHServiceException ex) {
		return buildResponseEntity(new OHAPIError(HttpStatus.BAD_REQUEST, ex));
	}
	
	@ExceptionHandler(value = { OHServiceException.class })
	protected ResponseEntity<Object> handleOHServiceException(OHServiceException ex) {
		return buildResponseEntity(new OHAPIError(HttpStatus.INTERNAL_SERVER_ERROR, ex));
	}
	
    @ExceptionHandler(value = {OHReportException.class})
    protected ResponseEntity<Object> handleReportException(OHReportException ex, Locale locale) {
    	return buildResponseEntity(new OHAPIError(HttpStatus.INTERNAL_SERVER_ERROR, ex));
=======
    @ExceptionHandler(value = {OHDataValidationException.class})
    protected ResponseEntity<Object> handleOHServiceValidationException(OHServiceException ex) {
        return buildResponseEntity(new OHAPIError(HttpStatus.BAD_REQUEST, ex));
    }

    @ExceptionHandler(value = {OHServiceException.class})
    protected ResponseEntity<Object> handleOHServiceException(OHServiceException ex) {
        return buildResponseEntity(new OHAPIError(HttpStatus.INTERNAL_SERVER_ERROR, ex));
    }

    @ExceptionHandler(value = {OHReportException.class})
    protected ResponseEntity<Object> handleReportException(OHReportException ex, Locale locale) {
        return buildResponseEntity(new OHAPIError(HttpStatus.INTERNAL_SERVER_ERROR, ex));
>>>>>>> de285fed
    }

    @ExceptionHandler(value = {OHInvalidSQLException.class})
    protected ResponseEntity<Object> handleInvalidSqlException(OHInvalidSQLException ex, Locale locale) {
<<<<<<< HEAD
    	return buildResponseEntity(new OHAPIError(HttpStatus.INTERNAL_SERVER_ERROR, ex));
=======
        return buildResponseEntity(new OHAPIError(HttpStatus.INTERNAL_SERVER_ERROR, ex));
>>>>>>> de285fed
    }

    @ExceptionHandler(value = {OHOperationNotAllowedException.class})
    protected ResponseEntity<Object> handleOHServiceOperationNotAllowedException(OHOperationNotAllowedException ex, Locale locale) {
        return buildResponseEntity(new OHAPIError(HttpStatus.INTERNAL_SERVER_ERROR, ex));
    }

    @ExceptionHandler(value = {OHDicomException.class})
    protected ResponseEntity<Object> handleDicomException(OHDicomException ex, Locale locale) {
<<<<<<< HEAD
    	return buildResponseEntity(new OHAPIError(HttpStatus.INTERNAL_SERVER_ERROR, ex));
=======
        return buildResponseEntity(new OHAPIError(HttpStatus.INTERNAL_SERVER_ERROR, ex));
>>>>>>> de285fed
    }

    @ExceptionHandler(value = {OHDBConnectionException.class})
    protected ResponseEntity<Object> handleDbConnectionException(OHDBConnectionException ex, Locale locale) {
<<<<<<< HEAD
    	return buildResponseEntity(new OHAPIError(HttpStatus.SERVICE_UNAVAILABLE, ex));
=======
        return buildResponseEntity(new OHAPIError(HttpStatus.SERVICE_UNAVAILABLE, ex));
>>>>>>> de285fed
    }

    @ExceptionHandler(value = {OHDataIntegrityViolationException.class})
    protected ResponseEntity<Object> handleDataIntegrityViolationException(OHDataIntegrityViolationException ex, Locale locale) {
<<<<<<< HEAD
    	return buildResponseEntity(new OHAPIError(HttpStatus.INTERNAL_SERVER_ERROR, ex));
=======
        return buildResponseEntity(new OHAPIError(HttpStatus.INTERNAL_SERVER_ERROR, ex));
>>>>>>> de285fed
    }

    @ExceptionHandler(value = {OHDataLockFailureException.class})
    protected ResponseEntity<Object> handleDbLockFailureException(OHDataLockFailureException ex, Locale locale) {
<<<<<<< HEAD
    	return buildResponseEntity(new OHAPIError(HttpStatus.INTERNAL_SERVER_ERROR, ex));
    }

	@ExceptionHandler(value = { OHAPIException.class })
	protected ResponseEntity<Object> handleOHAPIException(OHAPIException ex) {
		return buildResponseEntity(new OHAPIError(ex.getStatus(), ex));
	}

	private ResponseEntity<Object> buildResponseEntity(OHAPIError apiError) {
		return new ResponseEntity<>(apiError, apiError.getStatus());
	}
=======
        return buildResponseEntity(new OHAPIError(HttpStatus.INTERNAL_SERVER_ERROR, ex));
    }

    @ExceptionHandler(value = {OHAPIException.class})
    protected ResponseEntity<Object> handleOHAPIException(OHAPIException ex) {
        return buildResponseEntity(new OHAPIError(ex.getStatus(), ex));
    }

    private ResponseEntity<Object> buildResponseEntity(OHAPIError apiError) {
        return new ResponseEntity<>(apiError, apiError.getStatus());
    }
>>>>>>> de285fed
}<|MERGE_RESOLUTION|>--- conflicted
+++ resolved
@@ -23,21 +23,6 @@
 @RestControllerAdvice
 public class OHResponseEntityExceptionHandler extends ResponseEntityExceptionHandler {
 
-<<<<<<< HEAD
-	@ExceptionHandler(value = { OHDataValidationException.class })
-	protected ResponseEntity<Object> handleOHServiceValidationException(OHServiceException ex) {
-		return buildResponseEntity(new OHAPIError(HttpStatus.BAD_REQUEST, ex));
-	}
-	
-	@ExceptionHandler(value = { OHServiceException.class })
-	protected ResponseEntity<Object> handleOHServiceException(OHServiceException ex) {
-		return buildResponseEntity(new OHAPIError(HttpStatus.INTERNAL_SERVER_ERROR, ex));
-	}
-	
-    @ExceptionHandler(value = {OHReportException.class})
-    protected ResponseEntity<Object> handleReportException(OHReportException ex, Locale locale) {
-    	return buildResponseEntity(new OHAPIError(HttpStatus.INTERNAL_SERVER_ERROR, ex));
-=======
     @ExceptionHandler(value = {OHDataValidationException.class})
     protected ResponseEntity<Object> handleOHServiceValidationException(OHServiceException ex) {
         return buildResponseEntity(new OHAPIError(HttpStatus.BAD_REQUEST, ex));
@@ -51,16 +36,11 @@
     @ExceptionHandler(value = {OHReportException.class})
     protected ResponseEntity<Object> handleReportException(OHReportException ex, Locale locale) {
         return buildResponseEntity(new OHAPIError(HttpStatus.INTERNAL_SERVER_ERROR, ex));
->>>>>>> de285fed
     }
 
     @ExceptionHandler(value = {OHInvalidSQLException.class})
     protected ResponseEntity<Object> handleInvalidSqlException(OHInvalidSQLException ex, Locale locale) {
-<<<<<<< HEAD
-    	return buildResponseEntity(new OHAPIError(HttpStatus.INTERNAL_SERVER_ERROR, ex));
-=======
         return buildResponseEntity(new OHAPIError(HttpStatus.INTERNAL_SERVER_ERROR, ex));
->>>>>>> de285fed
     }
 
     @ExceptionHandler(value = {OHOperationNotAllowedException.class})
@@ -70,46 +50,21 @@
 
     @ExceptionHandler(value = {OHDicomException.class})
     protected ResponseEntity<Object> handleDicomException(OHDicomException ex, Locale locale) {
-<<<<<<< HEAD
-    	return buildResponseEntity(new OHAPIError(HttpStatus.INTERNAL_SERVER_ERROR, ex));
-=======
         return buildResponseEntity(new OHAPIError(HttpStatus.INTERNAL_SERVER_ERROR, ex));
->>>>>>> de285fed
     }
 
     @ExceptionHandler(value = {OHDBConnectionException.class})
     protected ResponseEntity<Object> handleDbConnectionException(OHDBConnectionException ex, Locale locale) {
-<<<<<<< HEAD
-    	return buildResponseEntity(new OHAPIError(HttpStatus.SERVICE_UNAVAILABLE, ex));
-=======
         return buildResponseEntity(new OHAPIError(HttpStatus.SERVICE_UNAVAILABLE, ex));
->>>>>>> de285fed
     }
 
     @ExceptionHandler(value = {OHDataIntegrityViolationException.class})
     protected ResponseEntity<Object> handleDataIntegrityViolationException(OHDataIntegrityViolationException ex, Locale locale) {
-<<<<<<< HEAD
-    	return buildResponseEntity(new OHAPIError(HttpStatus.INTERNAL_SERVER_ERROR, ex));
-=======
         return buildResponseEntity(new OHAPIError(HttpStatus.INTERNAL_SERVER_ERROR, ex));
->>>>>>> de285fed
     }
 
     @ExceptionHandler(value = {OHDataLockFailureException.class})
     protected ResponseEntity<Object> handleDbLockFailureException(OHDataLockFailureException ex, Locale locale) {
-<<<<<<< HEAD
-    	return buildResponseEntity(new OHAPIError(HttpStatus.INTERNAL_SERVER_ERROR, ex));
-    }
-
-	@ExceptionHandler(value = { OHAPIException.class })
-	protected ResponseEntity<Object> handleOHAPIException(OHAPIException ex) {
-		return buildResponseEntity(new OHAPIError(ex.getStatus(), ex));
-	}
-
-	private ResponseEntity<Object> buildResponseEntity(OHAPIError apiError) {
-		return new ResponseEntity<>(apiError, apiError.getStatus());
-	}
-=======
         return buildResponseEntity(new OHAPIError(HttpStatus.INTERNAL_SERVER_ERROR, ex));
     }
 
@@ -121,5 +76,4 @@
     private ResponseEntity<Object> buildResponseEntity(OHAPIError apiError) {
         return new ResponseEntity<>(apiError, apiError.getStatus());
     }
->>>>>>> de285fed
 }